--- conflicted
+++ resolved
@@ -515,13 +515,8 @@
 		self.HFS = None	# True: use high field side SOL, False: use low field side SOL
 		self.teProfileData = None
 		self.neProfileData = None
-<<<<<<< HEAD
 		self.allowed_vars = ['Lcmin', 'lcfs', 'lqCN', 'S', 'P', 'radFrac', 'qBG', 
-				'teProfileData', 'neProfileData', 'kappa', 'model']
-=======
-		self.allowed_vars = ['Lcmin', 'lcfs', 'lqCN', 'S', 'Pinj', 'coreRadFrac', 'qBG', 
 				'teProfileData', 'neProfileData', 'kappa', 'model','NCPUs']
->>>>>>> 11ada388
 
 
 	def initializeHF3D(self, ep, inputFile = None, cwd = None, inputDir = None):
@@ -662,13 +657,8 @@
 		"""
 		Set variable types for the stuff that isnt a string from the input file
 		"""
-<<<<<<< HEAD
-		integers = []
+		integers = ['NCPUs']
 		floats = ['Lcmin', 'lcfs', 'lqCN', 'S', 'P', 'radFrac', 'qBG', 'kappa']
-=======
-		integers = ['NCPUs']
-		floats = ['Lcmin', 'lcfs', 'lqCN', 'S', 'Pinj', 'coreRadFrac', 'qBG', 'kappa']
->>>>>>> 11ada388
 		bools = []
 		setAllTypes(self, integers, floats, bools)
 		
