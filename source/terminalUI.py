#terminalUI.py
#Description:   Terminal user interface (UI) to HEAT
#Engineer:      T Looby
#Date:          20220131
"""
provides an interface that can be run from a linux or python terminal.  connects
to the HEAT engine (engineClass.py).  Allows for single runs or batch mode.
"""
import os
import sys
import shutil
import numpy as np
import pandas as pd
import EFIT.equilParams_class as EP
import toolsClass
tools = toolsClass.tools()
import logging
log = logging.getLogger(__name__)
import multiprocessing
import time


#get relevant environment variables.  Needed for containers
try:
    logFile = os.environ["logFile"]
    rootDir = os.environ["rootDir"]
    dataPath = os.environ["dataPath"]
    OFbashrc = os.environ["OFbashrc"]
    FreeCADPath = os.environ["FreeCADPath"]
    PVPath = os.environ["PVPath"]
    pvpythonCMD = os.environ["pvpythonCMD"]
except:
    print("Could not properly set up environment.  Proceed with caution!")
try:
    AppDir = os.environ["APPDIR"]
except:
    AppDir = 'Not in appImage'

try:
    chmod = int(os.environ["HEATchmod"], 8) #convert from base 8
except:
    chmod = 0o774

try:
    GID = int(os.environ["dockerGID"]) #group ID
except:
    GID = -1
try:
    UID = int(os.environ["dockerUID"]) #user ID
except:
    UID = -1


print("CHMOD: " + (oct(chmod)))
print("UID: {:d}".format(UID))
print("GID: {:d}".format(GID))

#Import HEAT engine class
import engineClass

class TUI():
    def __init__(self):
        """
        intialize terminal user interface (TUI) object
        """
        self.ENG = engineClass.engineObj(logFile, rootDir, dataPath, OFbashrc, chmod, UID, GID)
        self.ENG.NCPUs = multiprocessing.cpu_count() - 2 #reserve 2 cores for overhead
        self.chmod = chmod
        self.GID = GID
        self.UID = UID
        #if data directory doesn't exist, create it
        tools.makeDir(dataPath, clobberFlag=False, mode=self.chmod, UID=self.UID, GID=self.GID)
        #set up number formats for file IO and printing
        self.setupNumberFormats(self.ENG.tsSigFigs, self.ENG.shotSigFigs)
        return

    def setupNumberFormats(self, tsSigFigs=6, shotSigFigs=6):
        """
        sets up pythonic string number formats for shot and timesteps
        """
        self.tsFmt = "{:."+"{:d}".format(tsSigFigs)+"f}"
        self.shotFmt = "{:0"+"{:d}".format(shotSigFigs)+"d}"
        return

    def simulationSchedule(self, batchFile):
        """
        determines what simulations need to be run and their correct grouping
        via a batchFile

        The fist line of every batchFile should be:
        MachFlag, Tag, GEQDSK, CAD, PFC, Input, Output

        Column variables are defined as follows

        :MachFlag: machine specific flag.
          can be 'd3d','nstx','st40','step','sparc','west','kstar'

        :Tag:  user specified tag to label the simulation by.  Tags represent
          independent HEAT runs.  For time varying discharges with multiple
<<<<<<< HEAD
          GEQDSK files, tag should be repeated on multiple lines with the GEQDSK
          for each timestep in each line.

        :GEQDSK: magnetic equilibrium file (ie EFIT) in GEQDSK format
          naming convention is g<shot>.<timestep> where <shot> is the integer
          shot number (6 digits) and timestep is the timestep in ms (5 digits).
          For example, shot 204118 timestep 50ms would be g204118.00050

        :CAD: CAD file for the tag.  Note that HEAT will use the first CAD file provided
          in for each tag.  Subsequent lines in that tag are ignored.  In other words,
          there can only be one CAD file per tag.
=======
          GEQDSK files, tag should be repeated on multiple lines with the 
          TimeStep column changing.

        :Shot:  pulse number to use for saving HEAT output (MachFlag_Shot).  Default is to
          allow for 6 sig figs of shot numbers.  SigFigs can be changed in engineClass
          object initialization function call.
        
        :TimeStep: Timestep that the equilibrium defined in "GEQDSK" column corresponds
          to.  GEQDSKs can be named in multiple formats, but the TimeStep in 
          this row is what is used by HEAT.  For time varying discharges, tag 
          should be repeated on multiple lines with the TimeStep column changing.
          Timestep units are [s].  Default is to allow for 9 SigFigs after the
          radix, which corresponds to nanosecond resolution (defined in engineClass
          initialization function call)
        
        :GEQDSK:  magnetic equilibrium file (ie EFIT) in GEQDSK format.  
          Psi should be in units of Wb/rad (divided by 2pi) and the Bt0, Fpol, Psi
          and Ip values should reflect COCOS.

        :CAD: CAD file for the tag.  Note that HEAT will use the first CAD file provided
          in for each tag.  Subsequent lines in that tag are ignored.  In other words,
          there can only be one CAD file per tag.  Can be STEP, IGES, or FCStd formats.
>>>>>>> f6b7d74b

        :PFC: PFC file for the tag.  Note that HEAT will use the first PFC file provided
          in for each tag.  Subsequent lines in that tag are ignored.  In other words,
          there can only be one PFC file per tag.

        :INPUT: Input file for the tag.  Input files can be time varying, but only the
          HF Variables will be read at each timestep.

        :Output: Defines what output HEAT should calculate.  Options are:
          :hfOpt:   optical heat flux point cloud
          :hfGyro:  gyro orbit heat flux point cloud
          :hfRad:   radiated power heat flux point cloud
          :B:       magnetic field glyph cloud
          :psiN:    normalized poloidal flux point cloud
          :pwrDir:  powerDir point cloud
          :bdotn:   bdotn point cloud
          :norm:    normal vector glyph cloud
          :T:       temperature

          for multiple outputs, separate options with : (ie hfOpt:psi:T).  Note
          that HEAT will use the first options list provided for each tag.
          Subsequent lines in that tag are ignored.  In other words, there can
          only be one set of options per tag.


        Once you have a batchFile, you need to save all input files in the following
        directory structure, where <path> is wherever the batchFile is:

        - <path>/batchFile.dat
        - <path>/MachFlag/GEQDSK
        - <path>/MachFlag/CAD
        - <path>/MachFlag/PFC
        - <path>/MachFlag/Input

<<<<<<< HEAD
        Example for an NSTX-U run:

        MachFlag, Tag, GEQDSK, CAD, PFC, Input, Output

        nstx,run1, g204118.00004, IBDH_2tiles.step, PFCs_run1.csv, NSTXU_input.csv, B:hfOpt

=======
        Example line for an NSTX-U run for pulse 204118 timestep 4ms:

        MachFlag, Tag, Shot, TimeStep, GEQDSK, CAD, PFC, Input, Output

        nstx,run1, 204118, 0.004, geqdsk.00004, IBDH_2tiles.step, PFCs_run1.csv, NSTXU_input.csv, B:hfOpt
        
>>>>>>> f6b7d74b
        And the directory structure would look like this

        - <path>/batchFile.dat
        - <path>/nstx/g204118.00004
        - <path>/nstx/IBDH_2tiles.step
        - <path>/nstx/PFCs_run1.csv
        - <path>/nstx/NSTXU_input.csv

        """
        print("Reading batch file")
        log.info("Reading batch file")

        self.caseDir= os.path.dirname(batchFile)

        #read batch file
        data = pd.read_csv(batchFile, sep=',', comment='#', skipinitialspace=True)

        #determine simulation schedule
        machines = np.unique(data['MachFlag'].values)
        for mach in machines:
            if mach not in self.machineList:
                print("\n\nMachFlag was not properly set in batchFile!")
                print("You provided "+mach+", which is not in the machineList.")
                print("Machines must be one of the following: ")
                print(self.machineList)
                sys.exit()

        machData = []
        machTags = []
        #split data by machine
        for mach in machines:
            machData.append(data[data["MachFlag"]==mach])
            #split data by tags
            machTags.append(np.unique(machData[-1]['Tag']))

        self.machines = machines
        self.machData = machData
        self.machTags = machTags
        self.Nsim = sum(len(l) for l in machTags)
        self.batchData = data

        print("Number of simulations to be scheduled from batchFile: {:d}".format(self.Nsim))
        log.info("Number of simulations to be scheduled from batchFile: {:d}".format(self.Nsim))
        return

    def runSimulations(self):
        """
        run simulations in schedule
        """
        for i,mach in enumerate(self.machines):
            self.ENG.machineSelect(mach, self.machineList)
            data = self.machData[i]
            machInDir = self.caseDir + '/' + mach + '/'
            for j,tag in enumerate(self.machTags[i]):
                print('\n')
                print("-"*70)
                print(" "*20 + "Machine: "+mach+"   Tag: "+tag)
                print("-"*70)
                log.info('\n')
                log.info("-"*70)
                log.info(" "*20 + "Machine: "+mach+"   Tag: "+tag)
                log.info("-"*70)

                tagData = data[data["Tag"]==tag]
                N_thisTag = len(tagData)
                print("# Timesteps for this machine + tag combo: {:d}".format(N_thisTag))

                #get file paths associated with this tag from batchFile
                try:
                    shots = tagData['Shot'].values #only 1 shot per tag allowed
                    timesteps = tagData['TimeStep'].values
                    gFileNames = tagData['GEQDSK'].values
                    gFilePaths = machInDir + gFileNames
                    CADfiles = machInDir + tagData['CAD'].values
                    PFCfiles = machInDir + tagData['PFC'].values
                    inputFiles = machInDir + tagData['Input'].values
                    runList = [x.split(":") for x in tagData['Output'].values]
                    runList = np.unique([x for y in runList for x in y])
                except Exception as e:
                    print("\n\nSomething is wrong with your batchFile!  Error Trace:\n")
                    print(e.message)
                    sys.exit()

                #refresh all subclasses
                self.ENG.refreshSubclasses()

                #read input file 0
                inputData = self.ENG.loadInputs(inFile=inputFiles[0])

                #build the HEAT tree for this tag
                self.prepareDirectories(mach,tag)

                #load filament data 
                self.loadFilaments(runList, machInDir)

                #build timesteps
                self.loadTimeSteps(timesteps, shots[0], tag, self.ENG.FIL.tsFil)

                #read GEQDSK and load into MHD object
                self.loadMHD(machInDir, gFileNames, timesteps)

                #read CAD and initialize CAD objects
                #note: current version of HEAT only supports single CAD file
                #per tag
                self.loadCAD(CADfiles[0])

                #read PFC file and initialize PFC objects
                #note: current version of HEAT only supports single CAD file
                #per tag
                self.loadPFCs(PFCfiles[0])

                #note that we load HF settings (optical, gyro, rad) dynamically
                #from input file in the self.ENG.runHEAT loop

                #set up output file stream
                self.ENG.getIOInputs()

                #run HEAT
                #note: current version of HEAT only supports single runList
                #per tag
                self.runHEAT(inputFiles, runList)

                print("Completed all HEAT runs\n")
                log.info("Completed all HEAT runs\n")
                shutil.copy(logFile, self.shotPath + 'HEATlog.txt')



        return

    def runHEAT(self,inputFiles,runList):
        """
        runs HEAT engine.  Steps through time solving for vars in runList
        """
        t0 = time.time()
        #if user supplied multiple input files in TUI, they are parsed at each timestep
        #note that if running openfoam, only the last timestep's input file
        #will be used for the openFOAM settings.
        self.ENG.inputFileList = inputFiles
        self.ENG.runHEAT(runList)
        #run openFOAM
        if 'T' in runList:
            self.loadOF()
            if self.ENG.IO.csvMask == True:
                #run openFOAM analysis
                self.ENG.runOpenFOAM()
            else:
                print("Error!  Cannot run openFOAM unless you save CSV files!")
                print("Please turn on csv output file switch and re-run")
                log.info("Error!  Cannot run openFOAM unless you save CSV files!")
                log.info("Please turn on csv output file switch and re-run")
        print("Total time: {:f}".format(time.time() - t0))
        return

    def prepareDirectories(self,mach,tag, clobber='y'):
        """
        build HEAT tree for mach + tag combo
        """
        if dataPath[-1]!='/':
            self.shotPath = dataPath + '/' + mach +"_"+self.shotFmt.format(self.ENG.MHD.shot)+"_"+tag+"/"
        else:
            self.shotPath = dataPath + mach +"_"+self.shotFmt.format(self.ENG.MHD.shot)+"_"+tag+"/"

        self.ENG.MHD.shotPath = self.shotPath

        #make tree branch for this shot
        tools.makeDir(self.shotPath, clobberFlag=False, mode=self.chmod, UID=self.UID, GID=self.GID)

        return

    def loadFilaments(self, runList, path):
        """
        loads a filament file and build timestep array for filament tracing

        runList is HEAT runlist of unique values
        path is path to filament file
        """
        if 'hfFil' in runList:
            self.ENG.FIL.readFilamentFile(path)
            self.ENG.FIL.setupFilamentTime()
        else:
            self.ENG.FIL.tsFil = None
        return

    def loadTimeSteps(self, ts, shot, tag, tsFil=None):
        """
        ts is timesteps in batchfile
        tsFil is 2D list of timesteps for each filament (can be finer resolution than batchfile)

        loads timesteps data from batchFile and filament file.  
        """
        if tsFil is not None:
            for row in tsFil:
                ts = np.append(ts, row)

        ts = np.unique(np.sort(ts))
        self.ENG.setupTime(ts, shot, tag)

        return


    def loadMHD(self, tmpDir, gFiles, ts):
        """
        loads GEQDSK file into HEAT tree and MHD object
        """
        #initialize MHD
        self.ENG.MHD.tmpDir = tmpDir
        self.ENG.MHD.tree = 'EFIT02'
        self.ENG.MHD.getGEQDSK(ts, gFiles)
        self.ENG.MHD.makeEFITobjects()
        self.ENG.MHD.psiSepLimiter = None
        self.ENG.MHD.setTypes()
        self.ENG.MHD.nTrace = int(self.ENG.MHD.traceLength / self.ENG.MHD.dpinit)
        return

    def loadCAD(self, STPfile):
        """
        loads CAD files into CAD object
        """
        self.ENG.CAD.rootDir = rootDir #set HEAT rootDir
        self.ENG.getCADfromTUI(STPfile)
        return

    def loadPFCs(self, PFCfile):
        """
        loads PFC file into PFC objects
        """
        self.ENG.readPFCfile(PFCfile)
        self.ENG.getPFCinputs(defaultMask=False)
        return

    def loadGYRO(self):
        """
        loads gyro orbit settings
        """
        return

    def loadOF(self):
        """
        Loads OF parameters
        """
        self.ENG.loadOF(
                    self.ENG.OF.OFtMin,
                    self.ENG.OF.OFtMax,
                    self.ENG.OF.meshMinLevel,
                    self.ENG.OF.meshMaxLevel,
                    self.ENG.OF.STLscale,
                    OFbashrc,
                    self.ENG.OF.deltaT,
                    self.ENG.OF.writeDeltaT,
                    self.ENG.OF.material
                    )
        return

    def saveBatchFile(self, path=None):
        """
        Saves a batchFile to path, otherwise $HOME
        """
        if path is None:
            file = '~/batchFile.dat'
        else:
            file = path

        print("Saving batchFile template to "+path)

        text = """
#HEAT batchFile
#For use when running HEAT in terminal / batch mode.  Each line is a new entry.
#
# The fist line of every batchFile should be (uncommented):
# MachFlag, Tag, GEQDSK, CAD, PFC, Input, Output
#
#===Column variables are defined as follows
# MachFlag: machine specific flag.
#           can be 'd3d','nstx','st40','step','sparc','west','kstar'
#
# Tag:  user specified tag to label the simulation by.  Tags represent
#       independent HEAT runs.  For time varying discharges with multiple
#       GEQDSK files, tag should be repeated on multiple lines with the GEQDSK
#       for each timestep in each line.
#
# GEQDSK:  magnetic equilibrium file (ie EFIT) in GEQDSK format
#          naming convention is g<shot>.<timestep> where <shot> is the integer
#          shot number (6 digits) and timestep is the timestep in ms (5 digits).
#          For example, shot 204118 timestep 50ms would be g204118.00050
#
# CAD: CAD file for the tag.  Note that HEAT will use the first CAD file provided
#      in for each tag.  Subsequent lines in that tag are ignored.  In other words,
#      there can only be one CAD file per tag.
#
# PFC: PFC file for the tag.  Note that HEAT will use the first PFC file provided
#      in for each tag.  Subsequent lines in that tag are ignored.  In other words,
#      there can only be one PFC file per tag.
#
# INPUT: Input file for the tag.  Input files can be time varying, but only the
#        HF Variables will be read at each timestep.
#
# Output: Defines what output HEAT should calculate.  Options are:
#         -hfOpt   optical heat flux point cloud
#         -hfGyro  gyro orbit heat flux point cloud
#         -B       magnetic field glyph cloud
#         -psiN    normalized poloidal flux point cloud
#         -pwrDir  powerDir point cloud
#         -bdotn   bdotn point cloud
#         -norm    normal vector glyph cloud
#         -T       temperature
#
#       for multiple outputs, separate options with : (ie hfOpt:psi:T).  Note
#       that HEAT will use the first options list provided for each tag.
#       Subsequent lines in that tag are ignored.  In other words, there can
#       only be one set of options per tag.
#
#
# Once you have a batchFile, you need to save all input files in the following
# directory structure, where <path> is wherever the batchFile is:
# <path>/batchFile.dat
# <path>/MachFlag/GEQDSK
# <path>/MachFlag/CAD
# <path>/MachFlag/PFC
# <path>/MachFlag/Input
#
#  Example line for an NSTX-U run:
#MachFlag, Tag, GEQDSK, CAD, PFC, Input, Output
#nstx,run1, g204118.00004, IBDH_2tiles.step, PFCs_run1.csv, NSTXU_input.csv, B:hfOpt
#
# And the directory structure would look like this
# <path>/batchFile.dat
# <path>/nstx/g204118.00004
# <path>/nstx/IBDH_2tiles.step
# <path>/nstx/PFCs_run1.csv
# <path>/nstx/NSTXU_input.csv
#
#
#
#
MachFlag, Tag, GEQDSK, CAD, PFC, Input, Output
            """
        with open(file,'w') as f:
            f.write(text)




        return<|MERGE_RESOLUTION|>--- conflicted
+++ resolved
@@ -97,19 +97,7 @@
 
         :Tag:  user specified tag to label the simulation by.  Tags represent
           independent HEAT runs.  For time varying discharges with multiple
-<<<<<<< HEAD
-          GEQDSK files, tag should be repeated on multiple lines with the GEQDSK
-          for each timestep in each line.
-
-        :GEQDSK: magnetic equilibrium file (ie EFIT) in GEQDSK format
-          naming convention is g<shot>.<timestep> where <shot> is the integer
-          shot number (6 digits) and timestep is the timestep in ms (5 digits).
-          For example, shot 204118 timestep 50ms would be g204118.00050
-
-        :CAD: CAD file for the tag.  Note that HEAT will use the first CAD file provided
-          in for each tag.  Subsequent lines in that tag are ignored.  In other words,
-          there can only be one CAD file per tag.
-=======
+
           GEQDSK files, tag should be repeated on multiple lines with the 
           TimeStep column changing.
 
@@ -132,7 +120,6 @@
         :CAD: CAD file for the tag.  Note that HEAT will use the first CAD file provided
           in for each tag.  Subsequent lines in that tag are ignored.  In other words,
           there can only be one CAD file per tag.  Can be STEP, IGES, or FCStd formats.
->>>>>>> f6b7d74b
 
         :PFC: PFC file for the tag.  Note that HEAT will use the first PFC file provided
           in for each tag.  Subsequent lines in that tag are ignored.  In other words,
@@ -167,21 +154,13 @@
         - <path>/MachFlag/PFC
         - <path>/MachFlag/Input
 
-<<<<<<< HEAD
-        Example for an NSTX-U run:
-
-        MachFlag, Tag, GEQDSK, CAD, PFC, Input, Output
-
-        nstx,run1, g204118.00004, IBDH_2tiles.step, PFCs_run1.csv, NSTXU_input.csv, B:hfOpt
-
-=======
+
         Example line for an NSTX-U run for pulse 204118 timestep 4ms:
 
         MachFlag, Tag, Shot, TimeStep, GEQDSK, CAD, PFC, Input, Output
 
         nstx,run1, 204118, 0.004, geqdsk.00004, IBDH_2tiles.step, PFCs_run1.csv, NSTXU_input.csv, B:hfOpt
         
->>>>>>> f6b7d74b
         And the directory structure would look like this
 
         - <path>/batchFile.dat
